--- conflicted
+++ resolved
@@ -263,10 +263,7 @@
             full_dir_path = os.path.join(self.output_dir, dir_name)
 
         print('Creating directory "{}"'.format(dir_name), file=sys.stderr)
-<<<<<<< HEAD
         ## makedirs is like mkdir -p (create intervening directories)
-=======
->>>>>>> 01a42a47
         os.makedirs(full_dir_path)
 
         if in_tmp:
